--- conflicted
+++ resolved
@@ -5,21 +5,12 @@
   <parent>
     <groupId>com.github.susom</groupId>
     <artifactId>library-parent</artifactId>
-<<<<<<< HEAD
     <version>1.0.3</version>
     <relativePath/>
   </parent>
 
   <artifactId>db-to-avro</artifactId>
-  <version>1.1-SNAPSHOT</version>
-=======
-    <version>1.0.2</version>
-    <relativePath />
-  </parent>
-
-  <artifactId>db-to-avro</artifactId>
   <version>1.6-SNAPSHOT</version>
->>>>>>> 556d26c1
   <packaging>jar</packaging>
 
   <name>Starr Core Database To Avro Utility</name>
